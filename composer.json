--- conflicted
+++ resolved
@@ -1,38 +1,34 @@
-{
-  "name": "pve2-api-client/pve2-api-client",
-  "description": "A Proxmox VE API v2 client with symfony",
-  "type": "library",
-  "require": {
-    "php": "^8.0|^8.1|^8.2",
-    "symfony/http-client": "^5.3",
-    "symfony/http-foundation": "^5.3",
-    "symfony/validator": "^5.3"
-  },
-  "require-dev": {
-    "phpstan/extension-installer": "^1.2",
-    "phpstan/phpstan-deprecation-rules": "^1.1",
-    "phpunit/phpunit": "^9.6"
-  },
-  "autoload": {
-    "psr-4": {
-<<<<<<< HEAD
-      "PVE2APIClient\\": "src/"
-=======
-      "PVE2APIClient\\PVE2APIClient\\PVE2_API\\": "src/"
->>>>>>> 9cf27548
-    }
-  },
-  "license": "MIT",
-  "authors": [
-    {
-      "name": "Christoph Schläpfer",
-      "email": "chris+github@cleverly.ch"
-    }
-  ],
-  "minimum-stability": "stable",
-  "config": {
-    "allow-plugins": {
-      "phpstan/extension-installer": true
-    }
-  }
-}
+{
+  "name": "pve2-api-client/pve2-api-client",
+  "description": "A Proxmox VE API v2 client with symfony",
+  "type": "library",
+  "require": {
+    "php": "^8.0|^8.1|^8.2",
+    "symfony/http-client": "^5.3",
+    "symfony/http-foundation": "^5.3",
+    "symfony/validator": "^5.3"
+  },
+  "require-dev": {
+    "phpstan/extension-installer": "^1.2",
+    "phpstan/phpstan-deprecation-rules": "^1.1",
+    "phpunit/phpunit": "^9.6"
+  },
+  "autoload": {
+    "psr-4": {
+      "PVE2APIClient\\": "src/"
+    }
+  },
+  "license": "MIT",
+  "authors": [
+    {
+      "name": "Christoph Schläpfer",
+      "email": "chris+github@cleverly.ch"
+    }
+  ],
+  "minimum-stability": "stable",
+  "config": {
+    "allow-plugins": {
+      "phpstan/extension-installer": true
+    }
+  }
+}